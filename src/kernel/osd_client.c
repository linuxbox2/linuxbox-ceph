#include <linux/slab.h>
#include <linux/err.h>
#include <asm/uaccess.h>
#include <linux/mm.h>
#include <linux/highmem.h>	/* kmap, kunmap */
#include <linux/pagemap.h>	/* read_cache_pages */

int ceph_debug_osdc = -1;
#define DOUT_VAR ceph_debug_osdc
#define DOUT_PREFIX "osdc: "
#include "super.h"

#include "osd_client.h"
#include "messenger.h"
#include "crush/mapper.h"
#include "decode.h"

struct ceph_readdesc {
	struct ceph_osd_client *osdc;
	struct ceph_file_layout *layout;
	loff_t off;
	loff_t len;
};


/*
 * requests
 */

static void get_request(struct ceph_osd_request *req)
{
	atomic_inc(&req->r_ref);
}

static void put_request(struct ceph_osd_request *req)
{
	dout(10, "put_request %p %d -> %d\n", req, atomic_read(&req->r_ref),
	     atomic_read(&req->r_ref)-1);
	BUG_ON(atomic_read(&req->r_ref) <= 0);
	if (atomic_dec_and_test(&req->r_ref)) {
		ceph_msg_put(req->r_request);
		kfree(req);
	}
}

struct ceph_msg *new_request_msg(struct ceph_osd_client *osdc, int op,
				 struct ceph_snap_context *snapc)
{
	struct ceph_msg *req;
	struct ceph_osd_request_head *head;
	size_t size = sizeof(struct ceph_osd_request_head);

	if (snapc)
		size += sizeof(u64) * snapc->num_snaps;
	req = ceph_msg_new(CEPH_MSG_OSD_OP, size, 0, 0, 0);
	if (IS_ERR(req))
		return req;
	memset(req->front.iov_base, 0, req->front.iov_len);
	head = req->front.iov_base;

	/* encode head */
	head->op = cpu_to_le32(op);
	head->client_inc = 1; /* always, for now. */
	head->flags = 0;

	/* snaps */
	if (snapc) {
		head->snap_seq = cpu_to_le64(snapc->seq);
		head->num_snaps = cpu_to_le32(snapc->num_snaps);
		memcpy(req->front.iov_base + sizeof(*head), snapc->snaps,
		       snapc->num_snaps*sizeof(u64));
		dout(10, "snapc seq %lld %d snaps\n", snapc->seq,
		     snapc->num_snaps);
	}
	return req;
}

static struct ceph_osd_request *alloc_request(int num_pages,
					      struct ceph_msg *msg)
{
	struct ceph_osd_request *req;

	req = kzalloc(sizeof(*req) + num_pages*sizeof(void *), GFP_NOFS);
	if (req == NULL)
		return ERR_PTR(-ENOMEM);
	req->r_request = msg;
	req->r_num_pages = num_pages;
	atomic_set(&req->r_ref, 1);
	return req;
}

static void reschedule_timeout(struct ceph_osd_client *osdc)
{
	int timeout = osdc->client->mount_args.osd_timeout;
	dout(10, "reschedule timeout (%d seconds)\n", timeout);
	schedule_delayed_work(&osdc->timeout_work, 
			      round_jiffies_relative(timeout*HZ));
}

static int register_request(struct ceph_osd_client *osdc,
			    struct ceph_osd_request *req)
{
	struct ceph_osd_request_head *head = req->r_request->front.iov_base;
	int rc;

	rc = radix_tree_preload(GFP_NOFS);
	if (rc < 0) {
		derr(10, "ENOMEM in register_request\n");
		return rc;
	}

	spin_lock(&osdc->request_lock);
	req->r_tid = head->tid = ++osdc->last_tid;
	req->r_flags = 0;
	req->r_pgid.pg64 = le64_to_cpu(head->layout.ol_pgid);
	req->r_reply = 0;
	req->r_result = 0;
	init_completion(&req->r_completion);

	dout(30, "register_request %p tid %lld\n", req, req->r_tid);
	get_request(req);
	rc = radix_tree_insert(&osdc->request_tree, req->r_tid, (void *)req);

	if (osdc->nr_requests == 0) 
		reschedule_timeout(osdc);
	osdc->nr_requests++;

	spin_unlock(&osdc->request_lock);
	radix_tree_preload_end();
	
	return rc;
}

static void unregister_request(struct ceph_osd_client *osdc,
			       struct ceph_osd_request *req)
{
	dout(30, "unregister_request %p tid %lld\n", req, req->r_tid);
	spin_lock(&osdc->request_lock);
	radix_tree_delete(&osdc->request_tree, req->r_tid);

	osdc->nr_requests--;
	cancel_delayed_work(&osdc->timeout_work);
	if (osdc->nr_requests)
		reschedule_timeout(osdc);

	spin_unlock(&osdc->request_lock);
	put_request(req);
}

/*
 * pick an osd.  the pg primary, namely.
 */
static int pick_osd(struct ceph_osd_client *osdc,
		    struct ceph_osd_request *req)
{
	int ruleno;
	int i;
	int pps; /* placement ps */
	int osds[10];
	int nr_osds;
	
	ruleno = crush_find_rule(osdc->osdmap->crush, req->r_pgid.pg.pool,
				 req->r_pgid.pg.type, req->r_pgid.pg.size);
	if (ruleno < 0) {
		derr(0, "pick_osd no crush rule for pool %d type %d size %d\n",
		     req->r_pgid.pg.pool, req->r_pgid.pg.type, 
		     req->r_pgid.pg.size);
		return -1;
	}

	if (req->r_pgid.pg.preferred >= 0)
		pps = ceph_stable_mod(req->r_pgid.pg.ps,
				     osdc->osdmap->lpgp_num,
				     osdc->osdmap->lpgp_num_mask);
	else
		pps = ceph_stable_mod(req->r_pgid.pg.ps,
				     osdc->osdmap->pgp_num,
				     osdc->osdmap->pgp_num_mask);
	nr_osds = crush_do_rule(osdc->osdmap->crush, ruleno, pps, osds,
				req->r_pgid.pg.size, req->r_pgid.pg.preferred);

	for (i = 0; i < nr_osds; i++)
		if (ceph_osd_is_up(osdc->osdmap, osds[i]))
			return osds[i];
	return -1;
}

/*
 * caller should hold map_sem (for read)
 */
static void send_request(struct ceph_osd_client *osdc,
			 struct ceph_osd_request *req,
			 int osd)
{
	struct ceph_osd_request_head *reqhead;

	if (osd < 0)
		osd = pick_osd(osdc, req);
	if (osd < 0) {
		dout(10, "send_request %p no up osds in pg\n", req);
		ceph_monc_request_osdmap(&osdc->client->monc,
					 osdc->osdmap->epoch);
		return;
	}

	dout(10, "send_request %p tid %llu to osd%d flags %d\n",
	     req, req->r_tid, osd, req->r_flags);

	reqhead = req->r_request->front.iov_base;
	reqhead->osdmap_epoch = cpu_to_le32(osdc->osdmap->epoch);

	req->r_request->hdr.dst.name.type =
		cpu_to_le32(CEPH_ENTITY_TYPE_OSD);
	req->r_request->hdr.dst.name.num = cpu_to_le32(osd);
	req->r_request->hdr.dst.addr = osdc->osdmap->osd_addr[osd];
	req->r_last_osd = req->r_request->hdr.dst.addr;
	
	ceph_msg_get(req->r_request); /* send consumes a ref */
	ceph_msg_send(osdc->client->msgr, req->r_request, 0);
}

/*
 * handle osd op reply
 */
void ceph_osdc_handle_reply(struct ceph_osd_client *osdc, struct ceph_msg *msg)
{
	struct ceph_osd_reply_head *rhead = msg->front.iov_base;
	struct ceph_osd_request *req;
	u64 tid;

	if (msg->front.iov_len != sizeof(*rhead))
		goto bad;
	tid = le64_to_cpu(rhead->tid);
	dout(10, "handle_reply %p tid %llu\n", msg, tid);

	/* lookup */
	spin_lock(&osdc->request_lock);
	req = radix_tree_lookup(&osdc->request_tree, tid);
	if (req == NULL) {
		dout(10, "handle_reply tid %llu dne\n", tid);
		spin_unlock(&osdc->request_lock);
		return;
	}
	get_request(req);

	if (req->r_reply == NULL) {
		dout(10, "handle_reply tid %llu saving reply\n", tid);
		ceph_msg_get(msg);
		req->r_reply = msg;
	} else if (req->r_reply == msg)
		dout(10, "handle_reply tid %llu already had this reply\n", tid);
	else {
		dout(10, "handle_reply tid %llu had OTHER reply?\n", tid);
		goto done;
	}
	dout(10, "handle_reply tid %llu flags %d |= %d\n", tid, req->r_flags,
	     rhead->flags);
	req->r_flags |= rhead->flags;
	spin_unlock(&osdc->request_lock);
	complete(&req->r_completion);
done:
	put_request(req);
	return;

bad:
	derr(0, "got corrupt osd_op_reply got %d %d expected %d\n",
	     (int)msg->front.iov_len, (int)msg->hdr.front_len,
	     (int)sizeof(*rhead));
}


/*
 * caller should hold read sem
 */
static int kick_requests(struct ceph_osd_client *osdc)
{
	u64 next_tid = 0;
	struct ceph_osd_request *req;
	int got;
	int osd;
	int ret = 0;
	
more:
	spin_lock(&osdc->request_lock);
more_locked:
	got = radix_tree_gang_lookup(&osdc->request_tree, (void **)&req, 
				     next_tid, 1);
	if (got == 0)
		goto done;

	next_tid = req->r_tid + 1;
	osd = pick_osd(osdc, req);
	if (osd < 0) {
		ret = 1;  /* request a newer map */
		memset(&req->r_last_osd, 0, sizeof(req->r_last_osd));
	} else if (!ceph_entity_addr_equal(&req->r_last_osd,
					   &osdc->osdmap->osd_addr[osd])) {
		dout(20, "kicking tid %llu osd%d\n", req->r_tid, osd);
		get_request(req);
		spin_unlock(&osdc->request_lock);
		req->r_request = ceph_msg_maybe_dup(req->r_request);
		if (!req->r_aborted) {
			req->r_flags |= CEPH_OSD_OP_RETRY;
			send_request(osdc, req, osd);
		}
		put_request(req);
		goto more;
	}
	goto more_locked;

done:
	spin_unlock(&osdc->request_lock);
	if (ret)
		dout(10, "%d requests still pending on down osds\n", ret);
	return ret;
}

void ceph_osdc_handle_map(struct ceph_osd_client *osdc, struct ceph_msg *msg)
{
	void *p, *end, *next;
	__u32 nr_maps, maplen;
	__u32 epoch;
	struct ceph_osdmap *newmap = 0;
	int err;
	struct ceph_fsid fsid;

	dout(2, "handle_map, have %u\n", osdc->osdmap ? osdc->osdmap->epoch:0);
	p = msg->front.iov_base;
	end = p + msg->front.iov_len;

	/* verify fsid */
	ceph_decode_need(&p, end, sizeof(fsid), bad);
	ceph_decode_64(&p, fsid.major);
	ceph_decode_64(&p, fsid.minor);
	if (!ceph_fsid_equal(&fsid, &osdc->client->monc.monmap->fsid)) {
		derr(0, "got map with wrong fsid, ignoring\n");
		return;
	}

	down_write(&osdc->map_sem);

	/* incremental maps */
	ceph_decode_32_safe(&p, end, nr_maps, bad);
	dout(10, " %d inc maps\n", nr_maps);
	while (nr_maps > 0) {
		ceph_decode_need(&p, end, 2*sizeof(__u32), bad);
		ceph_decode_32(&p, epoch);
		ceph_decode_32(&p, maplen);
		ceph_decode_need(&p, end, maplen, bad);
		next = p + maplen;
		if (osdc->osdmap && osdc->osdmap->epoch+1 == epoch) {
			dout(10, "applying incremental map %u len %d\n",
			     epoch, maplen);
			newmap = apply_incremental(&p, next, osdc->osdmap,
						   osdc->client->msgr);
			if (IS_ERR(newmap)) {
				err = PTR_ERR(newmap);
				goto bad;
			}
			if (newmap != osdc->osdmap) {
				osdmap_destroy(osdc->osdmap);
				osdc->osdmap = newmap;
			}
		} else {
			dout(10, "ignoring incremental map %u len %d\n",
			     epoch, maplen);
		}
		p = next;
		nr_maps--;
	}
	if (newmap)
		goto done;

	/* full maps */
	ceph_decode_32_safe(&p, end, nr_maps, bad);
	dout(30, " %d full maps\n", nr_maps);
	while (nr_maps > 1) {
		ceph_decode_need(&p, end, 2*sizeof(__u32), bad);
		ceph_decode_32(&p, epoch);
		ceph_decode_32(&p, maplen);
		ceph_decode_need(&p, end, maplen, bad);
		dout(5, "skipping non-latest full map %u len %d\n",
		     epoch, maplen);
		p += maplen;
		nr_maps--;
	}
	if (nr_maps) {
		ceph_decode_need(&p, end, 2*sizeof(__u32), bad);
		ceph_decode_32(&p, epoch);
		ceph_decode_32(&p, maplen);
		ceph_decode_need(&p, end, maplen, bad);
		if (osdc->osdmap && osdc->osdmap->epoch >= epoch) {
			dout(10, "skipping full map %u len %d, "
			     "older than our %u\n", epoch, maplen,
			     osdc->osdmap->epoch);
			p += maplen;
		} else {
			dout(10, "taking full map %u len %d\n", epoch, maplen);
			newmap = osdmap_decode(&p, p+maplen);
			if (IS_ERR(newmap)) {
				err = PTR_ERR(newmap);
				goto bad;
			}
			if (osdc->osdmap)
				osdmap_destroy(osdc->osdmap);
			osdc->osdmap = newmap;
		}
	}

done:
	downgrade_write(&osdc->map_sem);
	ceph_monc_got_osdmap(&osdc->client->monc, osdc->osdmap->epoch);
	if (newmap && kick_requests(osdc))
		ceph_monc_request_osdmap(&osdc->client->monc,
					 osdc->osdmap->epoch);
	up_read(&osdc->map_sem);
	return;

bad:
	derr(1, "handle_map corrupt msg\n");
	up_write(&osdc->map_sem);
	return;
}



/*
 * find pages for message payload to be read into.
 *  0 = success, -1 failure.
 */
int ceph_osdc_prepare_pages(void *p, struct ceph_msg *m, int want)
{
	struct ceph_client *client = p;
	struct ceph_osd_client *osdc = &client->osdc;
	struct ceph_osd_reply_head *rhead = m->front.iov_base;
	struct ceph_osd_request *req;
	__u64 tid;
	int ret = -1;
	int type = le32_to_cpu(m->hdr.type);

	dout(10, "prepare_pages on msg %p want %d\n", m, want);
	if (unlikely(type != CEPH_MSG_OSD_OPREPLY))
		return -1;  /* hmm! */

	tid = le64_to_cpu(rhead->tid);
	spin_lock(&osdc->request_lock);
	req = radix_tree_lookup(&osdc->request_tree, tid);
	if (!req) {
		dout(10, "prepare_pages unknown tid %llu\n", tid);
		goto out;
	}
	dout(10, "prepare_pages tid %llu have %d pages, want %d\n",
	     tid, req->r_num_pages, want);
	if (likely(req->r_num_pages >= want)) {
		m->pages = req->r_pages;
		m->nr_pages = req->r_num_pages;
		ceph_msg_get(m);
		req->r_reply = m;
		ret = 0; /* success */
	}
out:
	spin_unlock(&osdc->request_lock);
	return ret;
}

/*
 * synchronously do an osd request.
 */
int do_request(struct ceph_osd_client *osdc, struct ceph_osd_request *req)
{
	struct ceph_osd_reply_head *replyhead;
	__s32 rc;
	int bytes;

	/* register+send request */
	register_request(osdc, req);
	down_read(&osdc->map_sem);
	send_request(osdc, req, -1);
	up_read(&osdc->map_sem);

	rc = wait_for_completion_interruptible(&req->r_completion);

	unregister_request(osdc, req);
	if (rc < 0) {
		struct ceph_msg *msg;
		dout(0, "tid %llu err %d, revoking %p pages\n", req->r_tid,
		     rc, req->r_request);
		/* 
		 * mark req aborted _before_ revoking pages, so that
		 * if a racing kick_request _does_ dup the page vec
		 * pointer, it will definitely then see the aborted
		 * flag and not send the request.
		 */
		req->r_aborted = 1;
		msg = req->r_request;
		mutex_lock(&msg->page_mutex);
		msg->pages = 0;
		mutex_unlock(&msg->page_mutex);
		if (req->r_reply) {
			mutex_lock(&req->r_reply->page_mutex);
			req->r_reply->pages = 0;
			mutex_unlock(&req->r_reply->page_mutex);
		}
		return rc;
	}

	/* parse reply */
	replyhead = req->r_reply->front.iov_base;
	rc = le32_to_cpu(replyhead->result);
	bytes = le32_to_cpu(req->r_reply->hdr.data_len);
	dout(10, "do_request tid %llu result %d, %d bytes\n",
	     req->r_tid, rc, bytes);
	if (rc < 0)
		return rc;
	return bytes;
}

void handle_timeout(struct work_struct *work)
{
	struct ceph_osd_client *osdc = 
		container_of(work, struct ceph_osd_client, timeout_work.work);
	dout(10, "timeout\n");
	down_read(&osdc->map_sem);
	ceph_monc_request_osdmap(&osdc->client->monc, osdc->osdmap->epoch);
	up_read(&osdc->map_sem);
}

void ceph_osdc_init(struct ceph_osd_client *osdc, struct ceph_client *client)
{
	dout(5, "init\n");
	osdc->client = client;

	osdc->osdmap = NULL;
	init_rwsem(&osdc->map_sem);
	init_completion(&osdc->map_waiters);
	osdc->last_requested_map = 0;

	spin_lock_init(&osdc->request_lock);
	osdc->last_tid = 0;
	osdc->nr_requests = 0;
	INIT_RADIX_TREE(&osdc->request_tree, GFP_ATOMIC);
	INIT_DELAYED_WORK(&osdc->timeout_work, handle_timeout);
}

void ceph_osdc_stop(struct ceph_osd_client *osdc)
{
	cancel_delayed_work_sync(&osdc->timeout_work);

	if (osdc->osdmap) {
		osdmap_destroy(osdc->osdmap);
		osdc->osdmap = 0;
	}
}



/*
 * calculate the mapping of an extent onto an object, and fill out the
 * request accordingly.  shorten extent as necessary if it hits an
 * object boundary.
 */
static __u64 calc_layout(struct ceph_osd_client *osdc,
			 struct ceph_vino vino, struct ceph_file_layout *layout,
			 __u64 off, __u64 len,
			 struct ceph_osd_request *req)
{
	struct ceph_osd_request_head *reqhead = req->r_request->front.iov_base;
	__u64 toff = off, tlen = len;

	reqhead->oid.ino = vino.ino;
	reqhead->oid.snap = vino.snap;

	calc_file_object_mapping(layout, &toff, &tlen, &reqhead->oid,
				 &off, &len);
	if (tlen != 0)
		dout(10, " skipping last %llu, writing  %llu~%llu\n",
		     tlen, off, len);
	reqhead->offset = cpu_to_le64(off);
	reqhead->length = cpu_to_le64(len);

	calc_object_layout(&reqhead->layout, &reqhead->oid, layout,
			   osdc->osdmap);

	dout(10, "calc_layout bno %u on %llu~%llu pgid %llx\n",
	     le32_to_cpu(reqhead->oid.bno), off, len,
	     le64_to_cpu(reqhead->layout.ol_pgid));

	return len;
}

/*
 * synchronous read direct to user buffer.
 *
 * FIXME: if read spans object boundary, just do two separate reads.
 * for a correct atomic read, we should take read locks on all
 * objects.
 */
int ceph_osdc_sync_read(struct ceph_osd_client *osdc, struct ceph_vino vino,
			struct ceph_file_layout *layout,
			__u64 off, __u64 len,
			char __user *data)
{
	struct ceph_msg *reqm;
	struct ceph_osd_request *req;
	int num_pages, i, po, left, l;
	__s32 rc;
	int finalrc = 0;
	u64 rlen;

	dout(10, "sync_read on vino %llx.%llx at %llu~%llu\n", vino.ino,
	     vino.snap, off, len);

more:
	/* request msg */
	reqm = new_request_msg(osdc, CEPH_OSD_OP_READ, 0);
	if (IS_ERR(reqm))
		return PTR_ERR(reqm);

	num_pages = calc_pages_for(off, len);
	req = alloc_request(num_pages, reqm);
	if (IS_ERR(req))
		return PTR_ERR(req);

	rlen = calc_layout(osdc, vino, layout, off, len, req);
	num_pages = calc_pages_for(off, rlen);  /* recalc */
	dout(10, "sync_read %llu~%llu -> %d pages\n", off, rlen, num_pages);

	/* allocate temp pages to hold data */
	for (i = 0; i < num_pages; i++) {
		req->r_pages[i] = alloc_page(GFP_NOFS);
		if (req->r_pages[i] == NULL) {
			req->r_num_pages = i+1;
			put_request(req);
			return -ENOMEM;
		}
	}
	reqm->nr_pages = num_pages;
	reqm->pages = req->r_pages;
	reqm->hdr.data_len = cpu_to_le32(rlen);
	reqm->hdr.data_off = cpu_to_le32(off);

	rc = do_request(osdc, req);
	if (rc > 0) {
		/* copy into user buffer */
		po = off & ~PAGE_CACHE_MASK;
		left = rc;
		i = 0;
		while (left > 0) {
			int bad;
			l = min_t(int, left, PAGE_CACHE_SIZE-po);
			dout(20, "copy po %d left %d l %d page %d\n",
			     po, left, l, i);
			bad = copy_to_user(data,
					   page_address(req->r_pages[i]) + po,
					   l);
			if (bad == l) {
				rc = -EFAULT;
				goto out;
			}
			data += l - bad;
			left -= l - bad;
			if (po) {
				po += l - bad;
				if (po == PAGE_CACHE_SIZE)
					po = 0;
			}
			i++;
		}
	}
out:
	put_request(req);
	if (rc > 0) {
		finalrc += rc;
		off += rc;
		len -= rc;
		if (len > 0)
			goto more;
	} else
		finalrc = rc;
	dout(10, "sync_read result %d\n", finalrc);
	return finalrc;
}

/*
 * read a single page.
 */
int ceph_osdc_readpage(struct ceph_osd_client *osdc, struct ceph_vino vino,
		       struct ceph_file_layout *layout,
		       loff_t off, loff_t len,
		       struct page *page)
{
	struct ceph_msg *reqm;
	struct ceph_osd_request_head *reqhead;
	struct ceph_osd_request *req;
	__s32 rc;

	dout(10, "readpage on ino %llx.%llx at %lld~%lld\n", vino.ino,
	     vino.snap, off, len);

	/* request msg */
	reqm = new_request_msg(osdc, CEPH_OSD_OP_READ, 0);
	if (IS_ERR(reqm))
		return PTR_ERR(reqm);
	reqhead = reqm->front.iov_base;

	req = alloc_request(1, reqm);
	if (IS_ERR(req)) {
		ceph_msg_put(reqm);
		return PTR_ERR(req);
	}
	req->r_pages[0] = page;

	len = calc_layout(osdc, vino, layout, off, len, req);
	BUG_ON(len != PAGE_CACHE_SIZE);

	rc = do_request(osdc, req);
	put_request(req);
	dout(10, "readpage result %d\n", rc);
	if (rc == -ENOENT)
		rc = 0;		/* object page dne; zero it */
	return rc;
}

/*
 * read some contiguous pages from page_list.
 *  - we stop if pages aren't contiguous, or when we hit an object boundary
 */
int ceph_osdc_readpages(struct ceph_osd_client *osdc,
			struct address_space *mapping,
			struct ceph_vino vino, struct ceph_file_layout *layout,
			__u64 off, __u64 len,
			struct list_head *page_list, int num_pages)
{
	struct ceph_msg *reqm;
	struct ceph_osd_request *req;
	struct page *page;
	pgoff_t next_index;
	int contig_pages;
	int rc = 0;

	/*
	 * for now, our strategy is simple: start with the
	 * initial page, and fetch as much of that object as
	 * we can that falls within the range specified by
	 * num_pages.
	 */
	dout(10, "readpages on ino %llx.%llx on %llu~%llu\n", vino.ino,
	     vino.snap, off, len);

	/* alloc request, w/ optimistically-sized page vector */
	reqm = new_request_msg(osdc, CEPH_OSD_OP_READ, 0);
	if (IS_ERR(reqm))
		return PTR_ERR(reqm);
	req = alloc_request(num_pages, reqm);
	if (req == 0) {
		ceph_msg_put(reqm);
		return -ENOMEM;
	}

	/* find adjacent pages */
	next_index = list_entry(page_list->prev, struct page, lru)->index;
	contig_pages = 0;
	list_for_each_entry_reverse(page, page_list, lru) {
		if (page->index == next_index) {
			req->r_pages[contig_pages] = page;
			contig_pages++;
			next_index++;
		} else
			break;
	}
	dout(10, "readpages found %d/%d contig\n", contig_pages, num_pages);
	if (contig_pages == 0)
		goto out;
	len = min((contig_pages << PAGE_CACHE_SHIFT) - (off & ~PAGE_CACHE_MASK),
		  len);
	dout(10, "readpages contig page extent is %llu~%llu\n", off, len);

	/* request msg */
	len = calc_layout(osdc, vino, layout, off, len, req);
	req->r_num_pages = calc_pages_for(off, len);
	dout(10, "readpages final extent is %llu~%llu -> %d pages\n",
	     off, len, req->r_num_pages);
	rc = do_request(osdc, req);

out:
	put_request(req);
	dout(10, "readpages result %d\n", rc);
	if (rc < 0)
		dout(10, "hrm!\n");
	return rc;
}


/*
 * synchronous write.  from userspace.
 *
 * FIXME: if write spans object boundary, just do two separate write.
 * for a correct atomic write, we should take write locks on all
 * objects, rollback on failure, etc.
 */
int ceph_osdc_sync_write(struct ceph_osd_client *osdc, struct ceph_vino vino,
			 struct ceph_file_layout *layout,
			 struct ceph_snap_context *snapc,
			 __u64 off, __u64 len, const char __user *data)
{
	struct ceph_msg *reqm;
	struct ceph_osd_request_head *reqhead;
	struct ceph_osd_request *req;
	int num_pages, i, po, l, left;
	__s32 rc;
	u64 rlen;
	int finalrc = 0;

	dout(10, "sync_write on ino %llx.%llx at %llu~%llu\n", vino.ino,
	     vino.snap, off, len);

more:
	/* request msg */
	reqm = new_request_msg(osdc, CEPH_OSD_OP_WRITE, snapc);
	if (IS_ERR(reqm))
		return PTR_ERR(reqm);
	reqhead = reqm->front.iov_base;
	reqhead->flags = CEPH_OSD_OP_ACK | /* just ack for now... FIXME */
		CEPH_OSD_OP_ORDERSNAP;     /* get EOLDSNAPC if out of order */

	/* how many pages? */
	num_pages = calc_pages_for(off, len);
	req = alloc_request(num_pages, reqm);
	if (IS_ERR(req)) {
		ceph_msg_put(reqm);
		return PTR_ERR(req);
	}

	rlen = calc_layout(osdc, vino, layout, off, len, req);
	num_pages = calc_pages_for(off, rlen);  /* recalc */
	dout(10, "sync_write %llu~%llu -> %d pages\n", off, rlen, num_pages);

	/* copy data into a set of pages */
	left = rlen;
	po = off & ~PAGE_MASK;
<<<<<<< HEAD
	for (i = 0; i < nr_pages; i++) {
		int bad;
		req->r_pages[i] = alloc_page(GFP_NOFS);
		if (req->r_pages[i] == NULL) {
			req->r_nr_pages = i+1;
=======
	for (i = 0; i < num_pages; i++) {
		int bad;
		req->r_pages[i] = alloc_page(GFP_NOFS);
		if (req->r_pages[i] == NULL) {
			req->r_num_pages = i+1;
>>>>>>> c43adbe5
			rc = -ENOMEM;
			goto out;
		}
		l = min_t(int, PAGE_SIZE-po, left);
		bad = copy_from_user(page_address(req->r_pages[i]) + po, data,
				     l);
		if (bad == l) {
<<<<<<< HEAD
			req->r_nr_pages = i+1;
=======
			req->r_num_pages = i+1;
>>>>>>> c43adbe5
			rc = -EFAULT;
			goto out;
		}
		data += l - bad;
		left -= l - bad;
		if (po) {
			po += l - bad;
			if (po == PAGE_CACHE_SIZE)
				po = 0;
		}
	}
	reqm->pages = req->r_pages;
	reqm->nr_pages = num_pages;
	reqm->hdr.data_len = cpu_to_le32(rlen);
	reqm->hdr.data_off = cpu_to_le32(off);

	rc = do_request(osdc, req);
out:
<<<<<<< HEAD
	for (i = 0; i < req->r_nr_pages; i++)
=======
	for (i = 0; i < req->r_num_pages; i++)
>>>>>>> c43adbe5
		__free_pages(req->r_pages[i], 0);
	put_request(req);
	if (rc == 0) {
		finalrc += rlen;
		off += rlen;
		len -= rlen;
		if (len > 0)
			goto more;
	} else
		finalrc = rc;
	dout(10, "sync_write result %d\n", finalrc);
	return finalrc;
}

/*
 * do a write job for N pages
 */
int ceph_osdc_writepages(struct ceph_osd_client *osdc, struct ceph_vino vino,
			 struct ceph_file_layout *layout,
			 struct ceph_snap_context *snapc,
			 loff_t off, loff_t len,
			 struct page **pages, int num_pages)
{
	struct ceph_msg *reqm;
	struct ceph_osd_request_head *reqhead;
	struct ceph_osd_request *req;
	int rc = 0;

	BUG_ON(vino.snap != CEPH_NOSNAP);

	/* request + msg */
	reqm = new_request_msg(osdc, CEPH_OSD_OP_WRITE, snapc);
	if (IS_ERR(reqm))
		return PTR_ERR(reqm);
	req = alloc_request(num_pages, reqm);
	if (IS_ERR(req)) {
		ceph_msg_put(reqm);
		return PTR_ERR(req);
	}

	reqhead = reqm->front.iov_base;
	if (osdc->client->mount_args.flags & CEPH_MOUNT_UNSAFE_WRITES)
		reqhead->flags = CEPH_OSD_OP_ACK;
	else
		reqhead->flags = CEPH_OSD_OP_SAFE;

	len = calc_layout(osdc, vino, layout, off, len, req);
	num_pages = calc_pages_for(off, len);
	dout(10, "writepages %llu~%llu -> %d pages\n", off, len, num_pages);
	
	/* copy pages */
	memcpy(req->r_pages, pages, num_pages * sizeof(struct page *));
	reqm->pages = req->r_pages;
	reqm->nr_pages = req->r_num_pages = num_pages;
	reqm->hdr.data_len = len;
	reqm->hdr.data_off = off;

	rc = do_request(osdc, req);
	put_request(req);
	if (rc == 0)
		rc = len;
	dout(10, "writepages result %d\n", rc);
	return rc;
}

<|MERGE_RESOLUTION|>--- conflicted
+++ resolved
@@ -838,19 +838,11 @@
 	/* copy data into a set of pages */
 	left = rlen;
 	po = off & ~PAGE_MASK;
-<<<<<<< HEAD
-	for (i = 0; i < nr_pages; i++) {
-		int bad;
-		req->r_pages[i] = alloc_page(GFP_NOFS);
-		if (req->r_pages[i] == NULL) {
-			req->r_nr_pages = i+1;
-=======
 	for (i = 0; i < num_pages; i++) {
 		int bad;
 		req->r_pages[i] = alloc_page(GFP_NOFS);
 		if (req->r_pages[i] == NULL) {
 			req->r_num_pages = i+1;
->>>>>>> c43adbe5
 			rc = -ENOMEM;
 			goto out;
 		}
@@ -858,11 +850,7 @@
 		bad = copy_from_user(page_address(req->r_pages[i]) + po, data,
 				     l);
 		if (bad == l) {
-<<<<<<< HEAD
-			req->r_nr_pages = i+1;
-=======
 			req->r_num_pages = i+1;
->>>>>>> c43adbe5
 			rc = -EFAULT;
 			goto out;
 		}
@@ -881,11 +869,7 @@
 
 	rc = do_request(osdc, req);
 out:
-<<<<<<< HEAD
-	for (i = 0; i < req->r_nr_pages; i++)
-=======
 	for (i = 0; i < req->r_num_pages; i++)
->>>>>>> c43adbe5
 		__free_pages(req->r_pages[i], 0);
 	put_request(req);
 	if (rc == 0) {
