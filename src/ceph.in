--- conflicted
+++ resolved
@@ -378,48 +378,6 @@
     return json_command(cluster_handle, target=target, argdict=valid_dict,
                         inbuf=inbuf)
 
-<<<<<<< HEAD
-OSD_TELL_MATCH = { \
-    'sig': ['tell', {'name':'target','type':'CephName'}], \
-    'matchnum': 2, \
-    'return_key': 'target', \
-}
-PGID_MATCH = { \
-    'sig': ['pg', {'name':'pgid','type':'CephPgid'}], \
-    'matchnum': 2, \
-    'return_key': 'pgid', \
-}
-
-def find_cmd_target(childargs):
-    """
-    Using a minimal validation, figure out whether the command
-    should be sent to a monitor or an osd.  We do this before even
-    asking for the 'real' set of command signatures, so we can ask the
-    right daemon.
-    Returns ('osd', osdid), ('pg', pgid), or ('mon', '')
-    """
-    sig = parse_funcsig(['tell', {'name':'target', 'type':'CephName'}])
-    try:
-        valid_dict = validate(childargs, sig, partial=True)
-        if len(valid_dict) == 2:
-            name = CephName()
-            name.valid(valid_dict['target'])
-            return name.nametype, name.nameid
-    except ArgumentError:
-        pass
-
-    sig = parse_funcsig(['pg', {'name':'pgid', 'type':'CephPgid'}])
-    try:
-        valid_dict = validate(childargs, sig, partial=True)
-        if len(valid_dict) == 2:
-            return 'pg', valid_dict['pgid']
-    except ArgumentError:
-        pass
-
-    return 'mon', ''
-
-=======
->>>>>>> 870c474c
 def complete(sigdict, args, target):
     """
     Command completion.  Match as much of [args] as possible,
