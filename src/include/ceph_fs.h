/*
 * ceph_fs.h - Ceph constants and data types to share between kernel and
 * user space.
 *
 * Most types in this file are defined as little-endian, and are
 * primarily intended to describe data structures that pass over the
 * wire or that are stored on disk.
 *
 * LGPL2
 */

#ifndef _FS_CEPH_CEPH_FS_H
#define _FS_CEPH_CEPH_FS_H

#include "msgr.h"
#include "rados.h"

/*
 * Ceph release version
 */
#define CEPH_VERSION_MAJOR 0
#define CEPH_VERSION_MINOR 17
#define CEPH_VERSION_PATCH 0

#define _CEPH_STRINGIFY(x) #x
#define CEPH_STRINGIFY(x) _CEPH_STRINGIFY(x)
#define CEPH_MAKE_VERSION(x, y, z) CEPH_STRINGIFY(x) "." CEPH_STRINGIFY(y) \
	"." CEPH_STRINGIFY(z)
#define CEPH_VERSION CEPH_MAKE_VERSION(CEPH_VERSION_MAJOR, \
				       CEPH_VERSION_MINOR, CEPH_VERSION_PATCH)

/*
 * subprotocol versions.  when specific messages types or high-level
 * protocols change, bump the affected components.  we keep rev
 * internal cluster protocols separately from the public,
 * client-facing protocol.
 */
#define CEPH_OSD_PROTOCOL     7 /* cluster internal */
#define CEPH_MDS_PROTOCOL     9 /* cluster internal */
#define CEPH_MON_PROTOCOL     5 /* cluster internal */
#define CEPH_OSDC_PROTOCOL   21 /* server/client */
#define CEPH_MDSC_PROTOCOL   29 /* server/client */
#define CEPH_MONC_PROTOCOL   15 /* server/client */


#define CEPH_INO_ROOT  1

/* arbitrary limit on max # of monitors (cluster of 3 is typical) */
#define CEPH_MAX_MON   31


unsigned int ceph_full_name_hash(const char *name, unsigned int len);


/*
 * ceph_file_layout - describe data layout for a file/inode
 */
struct ceph_file_layout {
	/* file -> object mapping */
	__le32 fl_stripe_unit;     /* stripe unit, in bytes.  must be multiple
				      of page size. */
	__le32 fl_stripe_count;    /* over this many objects */
	__le32 fl_object_size;     /* until objects are this big, then move to
				      new objects */
	__le32 fl_cas_hash;        /* 0 = none; 1 = sha256 */

	/* pg -> disk layout */
	__le32 fl_object_stripe_unit;  /* for per-object parity, if any */

	/* object -> pg layout */
	__le32 fl_pg_preferred; /* preferred primary for pg (-1 for none) */
	__le32 fl_pg_pool;      /* namespace, crush ruleset, rep level */
} __attribute__ ((packed));

#define CEPH_MIN_STRIPE_UNIT 65536

int ceph_file_layout_is_valid(const struct ceph_file_layout *layout);


/*
 * An encryption key/secret.
 */
struct ceph_secret {
	__le16 type;
	__le64 timestamp;
	__le16 len;
	char key[];
} __attribute__ ((packed));

#define CEPH_SECRET_NONE 0x0
#define CEPH_SECRET_AES  0x1


/*********************************************
 * message layer
 */

/*
 * message types
 */

/* misc */
#define CEPH_MSG_SHUTDOWN               1
#define CEPH_MSG_PING                   2

/* client <-> monitor */
#define CEPH_MSG_MON_MAP                4
#define CEPH_MSG_MON_GET_MAP            5
#define CEPH_MSG_CLIENT_MOUNT           10
#define CEPH_MSG_CLIENT_MOUNT_ACK       11
#define CEPH_MSG_STATFS                 13
#define CEPH_MSG_STATFS_REPLY           14
#define CEPH_MSG_MON_SUBSCRIBE          15
#define CEPH_MSG_MON_SUBSCRIBE_ACK      16
#define CEPH_MSG_AUTH			17
#define CEPH_MSG_AUTHORIZE		18
#define CEPH_MSG_AUTH_REPLY		19

/* client <-> mds */
#define CEPH_MSG_MDS_MAP                21

#define CEPH_MSG_CLIENT_SESSION         22
#define CEPH_MSG_CLIENT_RECONNECT       23

#define CEPH_MSG_CLIENT_REQUEST         24
#define CEPH_MSG_CLIENT_REQUEST_FORWARD 25
#define CEPH_MSG_CLIENT_REPLY           26
#define CEPH_MSG_CLIENT_CAPS            0x310
#define CEPH_MSG_CLIENT_LEASE           0x311
#define CEPH_MSG_CLIENT_SNAP            0x312
#define CEPH_MSG_CLIENT_CAPRELEASE      0x313

/* osd */
#define CEPH_MSG_OSD_MAP          41
#define CEPH_MSG_OSD_OP           42
#define CEPH_MSG_OSD_OPREPLY      43

<<<<<<< HEAD
/* auth */

#define CEPH_AUTH_NONE	0
#define CEPH_AUTH_CEPH	1

struct ceph_auth_type {
	__le32 type;
=======
struct ceph_mon_request_header {
	__le64 have_version;
	__le16 session_mon;
	__le64 session_mon_tid;
>>>>>>> 0b26194f
} __attribute__ ((packed));

struct ceph_mon_statfs {
	struct ceph_mon_request_header monhdr;
	struct ceph_fsid fsid;
	__le64 tid;
} __attribute__ ((packed));

struct ceph_statfs {
	__le64 kb, kb_used, kb_avail;
	__le64 num_objects;
} __attribute__ ((packed));

struct ceph_mon_statfs_reply {
	struct ceph_fsid fsid;
	__le64 tid;
	__le64 version;
	struct ceph_statfs st;
} __attribute__ ((packed));

struct ceph_mon_auth_req_hdr {
	__le64 have_version;
} __attribute__ ((packed));

struct ceph_mon_auth_init_req {
	__le32 num_auth;
	struct ceph_auth_type auth_type[0];
} __attribute__ ((packed));

struct ceph_mon_auth_reply_hdr {
	__le32 status;
} __attribute__ ((packed));

struct ceph_mon_auth_x_reply {
	__le64 server_challenge;
} __attribute__ ((packed));

struct ceph_mon_auth_x_request {
	__le64 client_challenge;
} __attribute__ ((packed));

struct ceph_osd_getmap {
	struct ceph_mon_request_header monhdr;
	struct ceph_fsid fsid;
	__le32 start;
} __attribute__ ((packed));

struct ceph_mds_getmap {
	struct ceph_mon_request_header monhdr;
	struct ceph_fsid fsid;
} __attribute__ ((packed));

struct ceph_client_mount {
	struct ceph_mon_request_header monhdr;
} __attribute__ ((packed));

struct ceph_mon_subscribe_item {
	__le64 have_version;	__le64 have;
	__u8 onetime;
} __attribute__ ((packed));

<<<<<<< HEAD
=======
struct ceph_mon_subscribe_ack {
	__le32 duration;         /* seconds */
	struct ceph_fsid fsid;
} __attribute__ ((packed));
>>>>>>> 0b26194f

/*
 * mds states
 *   > 0 -> in
 *  <= 0 -> out
 */
#define CEPH_MDS_STATE_DNE          0  /* down, does not exist. */
#define CEPH_MDS_STATE_STOPPED     -1  /* down, once existed, but no subtrees.
					  empty log. */
#define CEPH_MDS_STATE_BOOT        -4  /* up, boot announcement. */
#define CEPH_MDS_STATE_STANDBY     -5  /* up, idle.  waiting for assignment. */
#define CEPH_MDS_STATE_CREATING    -6  /* up, creating MDS instance. */
#define CEPH_MDS_STATE_STARTING    -7  /* up, starting previously stopped mds */
#define CEPH_MDS_STATE_STANDBY_REPLAY -8 /* up, tailing active node's journal */

#define CEPH_MDS_STATE_REPLAY       8  /* up, replaying journal. */
#define CEPH_MDS_STATE_RESOLVE      9  /* up, disambiguating distributed
					  operations (import, rename, etc.) */
#define CEPH_MDS_STATE_RECONNECT    10 /* up, reconnect to clients */
#define CEPH_MDS_STATE_REJOIN       11 /* up, rejoining distributed cache */
#define CEPH_MDS_STATE_CLIENTREPLAY 12 /* up, replaying client operations */
#define CEPH_MDS_STATE_ACTIVE       13 /* up, active */
#define CEPH_MDS_STATE_STOPPING     14 /* up, but exporting metadata */

extern const char *ceph_mds_state_name(int s);


/*
 * metadata lock types.
 *  - these are bitmasks.. we can compose them
 *  - they also define the lock ordering by the MDS
 *  - a few of these are internal to the mds
 */
#define CEPH_LOCK_DN          1
#define CEPH_LOCK_ISNAP       2
#define CEPH_LOCK_IVERSION    4     /* mds internal */
#define CEPH_LOCK_IFILE       8     /* mds internal */
#define CEPH_LOCK_IAUTH       32
#define CEPH_LOCK_ILINK       64
#define CEPH_LOCK_IDFT        128   /* dir frag tree */
#define CEPH_LOCK_INEST       256   /* mds internal */
#define CEPH_LOCK_IXATTR      512
#define CEPH_LOCK_INO         2048  /* immutable inode bits; not a lock */

/* client_session ops */
enum {
	CEPH_SESSION_REQUEST_OPEN,
	CEPH_SESSION_OPEN,
	CEPH_SESSION_REQUEST_CLOSE,
	CEPH_SESSION_CLOSE,
	CEPH_SESSION_REQUEST_RENEWCAPS,
	CEPH_SESSION_RENEWCAPS,
	CEPH_SESSION_STALE,
	CEPH_SESSION_RECALL_STATE,
};

extern const char *ceph_session_op_name(int op);

struct ceph_mds_session_head {
	__le32 op;
	__le64 seq;
	struct ceph_timespec stamp;
	__le32 max_caps, max_leases;
} __attribute__ ((packed));

/* client_request */
/*
 * metadata ops.
 *  & 0x001000 -> write op
 *  & 0x010000 -> follow symlink (e.g. stat(), not lstat()).
 &  & 0x100000 -> use weird ino/path trace
 */
#define CEPH_MDS_OP_WRITE        0x001000
enum {
	CEPH_MDS_OP_LOOKUP     = 0x00100,
	CEPH_MDS_OP_GETATTR    = 0x00101,
	CEPH_MDS_OP_LOOKUPHASH = 0x00102,
	CEPH_MDS_OP_LOOKUPPARENT = 0x00103,

	CEPH_MDS_OP_SETXATTR   = 0x01105,
	CEPH_MDS_OP_RMXATTR    = 0x01106,
	CEPH_MDS_OP_SETLAYOUT  = 0x01107,
	CEPH_MDS_OP_SETATTR    = 0x01108,

	CEPH_MDS_OP_MKNOD      = 0x01201,
	CEPH_MDS_OP_LINK       = 0x01202,
	CEPH_MDS_OP_UNLINK     = 0x01203,
	CEPH_MDS_OP_RENAME     = 0x01204,
	CEPH_MDS_OP_MKDIR      = 0x01220,
	CEPH_MDS_OP_RMDIR      = 0x01221,
	CEPH_MDS_OP_SYMLINK    = 0x01222,

	CEPH_MDS_OP_CREATE     = 0x00301,
	CEPH_MDS_OP_OPEN       = 0x00302,
	CEPH_MDS_OP_READDIR    = 0x00305,

	CEPH_MDS_OP_LOOKUPSNAP = 0x00400,
	CEPH_MDS_OP_MKSNAP     = 0x01400,
	CEPH_MDS_OP_RMSNAP     = 0x01401,
	CEPH_MDS_OP_LSSNAP     = 0x00402,
};

extern const char *ceph_mds_op_name(int op);


#define CEPH_SETATTR_MODE   1
#define CEPH_SETATTR_UID    2
#define CEPH_SETATTR_GID    4
#define CEPH_SETATTR_MTIME  8
#define CEPH_SETATTR_ATIME 16
#define CEPH_SETATTR_SIZE  32
#define CEPH_SETATTR_CTIME 64

union ceph_mds_request_args {
	struct {
		__le32 mask;                 /* CEPH_CAP_* */
	} __attribute__ ((packed)) getattr;
	struct {
		__le32 mode;
		__le32 uid;
		__le32 gid;
		struct ceph_timespec mtime;
		struct ceph_timespec atime;
		__le64 size, old_size;       /* old_size needed by truncate */
		__le32 mask;                 /* CEPH_SETATTR_* */
	} __attribute__ ((packed)) setattr;
	struct {
		__le32 frag;                 /* which dir fragment */
		__le32 max_entries;          /* how many dentries to grab */
	} __attribute__ ((packed)) readdir;
	struct {
		__le32 mode;
		__le32 rdev;
	} __attribute__ ((packed)) mknod;
	struct {
		__le32 mode;
	} __attribute__ ((packed)) mkdir;
	struct {
		__le32 flags;
		__le32 mode;
		__le32 stripe_unit;          /* layout for newly created file */
		__le32 stripe_count;         /* ... */
		__le32 object_size;
		__le32 file_replication;
		__le32 preferred;
	} __attribute__ ((packed)) open;
	struct {
		__le32 flags;
	} __attribute__ ((packed)) setxattr;
	struct {
		struct ceph_file_layout layout;
	} __attribute__ ((packed)) setlayout;
} __attribute__ ((packed));

#define CEPH_MDS_FLAG_REPLAY        1  /* this is a replayed op */
#define CEPH_MDS_FLAG_WANT_DENTRY   2  /* want dentry in reply */

struct ceph_mds_request_head {
	__le64 tid, oldest_client_tid;
	__le32 mdsmap_epoch;           /* on client */
	__le32 flags;                  /* CEPH_MDS_FLAG_* */
	__u8 num_retry, num_fwd;       /* count retry, fwd attempts */
	__le16 num_releases;           /* # include cap/lease release records */
	__le32 op;                     /* mds op code */
	__le32 caller_uid, caller_gid;
	__le64 ino;                    /* use this ino for openc, mkdir, mknod,
					  etc. (if replaying) */
	union ceph_mds_request_args args;
} __attribute__ ((packed));

/* cap/lease release record */
struct ceph_mds_request_release {
	__le64 ino, cap_id;            /* ino and unique cap id */
	__le32 caps, wanted;           /* new issued, wanted */
	__le32 seq, issue_seq, mseq;
	__le32 dname_seq;              /* if releasing a dentry lease, a */
	__le32 dname_len;              /* string follows. */
} __attribute__ ((packed));

/* client reply */
struct ceph_mds_reply_head {
	__le64 tid;
	__le32 op;
	__le32 result;
	__le32 mdsmap_epoch;
	__u8 safe;                     /* true if committed to disk */
	__u8 is_dentry, is_target;     /* true if dentry, target inode records
					  are included with reply */
} __attribute__ ((packed));

/* one for each node split */
struct ceph_frag_tree_split {
	__le32 frag;                   /* this frag splits... */
	__le32 by;                     /* ...by this many bits */
} __attribute__ ((packed));

struct ceph_frag_tree_head {
	__le32 nsplits;                /* num ceph_frag_tree_split records */
	struct ceph_frag_tree_split splits[];
} __attribute__ ((packed));

/* capability issue, for bundling with mds reply */
struct ceph_mds_reply_cap {
	__le32 caps, wanted;           /* caps issued, wanted */
	__le64 cap_id;
	__le32 seq, mseq;
	__le64 realm;                  /* snap realm */
	__u8 flags;                    /* CEPH_CAP_FLAG_* */
} __attribute__ ((packed));

#define CEPH_CAP_FLAG_AUTH  1          /* cap is issued by auth mds */

/* inode record, for bundling with mds reply */
struct ceph_mds_reply_inode {
	__le64 ino;
	__le64 snapid;
	__le32 rdev;
	__le64 version;                /* inode version */
	__le64 xattr_version;          /* version for xattr blob */
	struct ceph_mds_reply_cap cap; /* caps issued for this inode */
	struct ceph_file_layout layout;
	struct ceph_timespec ctime, mtime, atime;
	__le32 time_warp_seq;
	__le64 size, max_size, truncate_size;
	__le32 truncate_seq;
	__le32 mode, uid, gid;
	__le32 nlink;
	__le64 files, subdirs, rbytes, rfiles, rsubdirs;  /* dir stats */
	struct ceph_timespec rctime;
	struct ceph_frag_tree_head fragtree;  /* (must be at end of struct) */
} __attribute__ ((packed));
/* followed by frag array, then symlink string, then xattr blob */

/* reply_lease follows dname, and reply_inode */
struct ceph_mds_reply_lease {
	__le16 mask;            /* lease type(s) */
	__le32 duration_ms;     /* lease duration */
	__le32 seq;
} __attribute__ ((packed));

struct ceph_mds_reply_dirfrag {
	__le32 frag;            /* fragment */
	__le32 auth;            /* auth mds, if this is a delegation point */
	__le32 ndist;           /* number of mds' this is replicated on */
	__le32 dist[];
} __attribute__ ((packed));

/* file access modes */
#define CEPH_FILE_MODE_PIN        0
#define CEPH_FILE_MODE_RD         1
#define CEPH_FILE_MODE_WR         2
#define CEPH_FILE_MODE_RDWR       3  /* RD | WR */
#define CEPH_FILE_MODE_LAZY       4  /* lazy io */
#define CEPH_FILE_MODE_NUM        8  /* bc these are bit fields.. mostly */

int ceph_flags_to_mode(int flags);


/* capability bits */
#define CEPH_CAP_PIN         1  /* no specific capabilities beyond the pin */

/* generic cap bits */
#define CEPH_CAP_GSHARED     1  /* client can reads */
#define CEPH_CAP_GEXCL       2  /* client can read and update */
#define CEPH_CAP_GCACHE      4  /* (file) client can cache reads */
#define CEPH_CAP_GRD         8  /* (file) client can read */
#define CEPH_CAP_GWR        16  /* (file) client can write */
#define CEPH_CAP_GBUFFER    32  /* (file) client can buffer writes */
#define CEPH_CAP_GWREXTEND  64  /* (file) client can extend EOF */
#define CEPH_CAP_GLAZYIO   128  /* (file) client can perform lazy io */

/* per-lock shift */
#define CEPH_CAP_SAUTH      2
#define CEPH_CAP_SLINK      4
#define CEPH_CAP_SXATTR     6
#define CEPH_CAP_SFILE      8   /* goes at the end (uses >2 cap bits) */

#define CEPH_CAP_BITS       16

/* composed values */
#define CEPH_CAP_AUTH_SHARED  (CEPH_CAP_GSHARED  << CEPH_CAP_SAUTH)
#define CEPH_CAP_AUTH_EXCL     (CEPH_CAP_GEXCL     << CEPH_CAP_SAUTH)
#define CEPH_CAP_LINK_SHARED  (CEPH_CAP_GSHARED  << CEPH_CAP_SLINK)
#define CEPH_CAP_LINK_EXCL     (CEPH_CAP_GEXCL     << CEPH_CAP_SLINK)
#define CEPH_CAP_XATTR_SHARED (CEPH_CAP_GSHARED  << CEPH_CAP_SXATTR)
#define CEPH_CAP_XATTR_EXCL    (CEPH_CAP_GEXCL     << CEPH_CAP_SXATTR)
#define CEPH_CAP_FILE(x)    (x << CEPH_CAP_SFILE)
#define CEPH_CAP_FILE_SHARED   (CEPH_CAP_GSHARED   << CEPH_CAP_SFILE)
#define CEPH_CAP_FILE_EXCL     (CEPH_CAP_GEXCL     << CEPH_CAP_SFILE)
#define CEPH_CAP_FILE_CACHE    (CEPH_CAP_GCACHE    << CEPH_CAP_SFILE)
#define CEPH_CAP_FILE_RD       (CEPH_CAP_GRD       << CEPH_CAP_SFILE)
#define CEPH_CAP_FILE_WR       (CEPH_CAP_GWR       << CEPH_CAP_SFILE)
#define CEPH_CAP_FILE_BUFFER   (CEPH_CAP_GBUFFER   << CEPH_CAP_SFILE)
#define CEPH_CAP_FILE_WREXTEND (CEPH_CAP_GWREXTEND << CEPH_CAP_SFILE)
#define CEPH_CAP_FILE_LAZYIO   (CEPH_CAP_GLAZYIO   << CEPH_CAP_SFILE)

/* cap masks (for getattr) */
#define CEPH_STAT_CAP_INODE    CEPH_CAP_PIN
#define CEPH_STAT_CAP_TYPE     CEPH_CAP_PIN  /* mode >> 12 */
#define CEPH_STAT_CAP_SYMLINK  CEPH_CAP_PIN
#define CEPH_STAT_CAP_UID      CEPH_CAP_AUTH_SHARED
#define CEPH_STAT_CAP_GID      CEPH_CAP_AUTH_SHARED
#define CEPH_STAT_CAP_MODE     CEPH_CAP_AUTH_SHARED
#define CEPH_STAT_CAP_NLINK    CEPH_CAP_LINK_SHARED
#define CEPH_STAT_CAP_LAYOUT   CEPH_CAP_FILE_SHARED
#define CEPH_STAT_CAP_MTIME    CEPH_CAP_FILE_SHARED
#define CEPH_STAT_CAP_SIZE     CEPH_CAP_FILE_SHARED
#define CEPH_STAT_CAP_ATIME    CEPH_CAP_FILE_SHARED  /* fixme */
#define CEPH_STAT_CAP_XATTR    CEPH_CAP_XATTR_SHARED
#define CEPH_STAT_CAP_INODE_ALL (CEPH_CAP_PIN |			\
				 CEPH_CAP_AUTH_SHARED |	\
				 CEPH_CAP_LINK_SHARED |	\
				 CEPH_CAP_FILE_SHARED |	\
				 CEPH_CAP_XATTR_SHARED)

#define CEPH_CAP_ANY_SHARED (CEPH_CAP_AUTH_SHARED |			\
			      CEPH_CAP_LINK_SHARED |			\
			      CEPH_CAP_XATTR_SHARED |			\
			      CEPH_CAP_FILE_SHARED)
#define CEPH_CAP_ANY_RD   (CEPH_CAP_ANY_SHARED | CEPH_CAP_FILE_RD |	\
			   CEPH_CAP_FILE_CACHE)

#define CEPH_CAP_ANY_EXCL (CEPH_CAP_AUTH_EXCL |		\
			   CEPH_CAP_LINK_EXCL |		\
			   CEPH_CAP_XATTR_EXCL |	\
			   CEPH_CAP_FILE_EXCL)
#define CEPH_CAP_ANY_FILE_WR (CEPH_CAP_FILE_WR | CEPH_CAP_FILE_BUFFER |	\
			      CEPH_CAP_FILE_EXCL)
#define CEPH_CAP_ANY_WR   (CEPH_CAP_ANY_EXCL | CEPH_CAP_ANY_FILE_WR)
#define CEPH_CAP_ANY      (CEPH_CAP_ANY_RD | CEPH_CAP_ANY_EXCL | \
			   CEPH_CAP_ANY_FILE_WR | CEPH_CAP_PIN)

#define CEPH_CAP_LOCKS (CEPH_LOCK_IFILE | CEPH_LOCK_IAUTH | CEPH_LOCK_ILINK | \
			CEPH_LOCK_IXATTR)

int ceph_caps_for_mode(int mode);

enum {
	CEPH_CAP_OP_GRANT,         /* mds->client grant */
	CEPH_CAP_OP_REVOKE,        /* mds->client revoke */
	CEPH_CAP_OP_TRUNC,         /* mds->client trunc notify */
	CEPH_CAP_OP_EXPORT,        /* mds has exported the cap */
	CEPH_CAP_OP_IMPORT,        /* mds has imported the cap */
	CEPH_CAP_OP_UPDATE,        /* client->mds update */
	CEPH_CAP_OP_DROP,          /* client->mds drop cap bits */
	CEPH_CAP_OP_FLUSH,         /* client->mds cap writeback */
	CEPH_CAP_OP_FLUSH_ACK,     /* mds->client flushed */
	CEPH_CAP_OP_FLUSHSNAP,     /* client->mds flush snapped metadata */
	CEPH_CAP_OP_FLUSHSNAP_ACK, /* mds->client flushed snapped metadata */
	CEPH_CAP_OP_RELEASE,       /* client->mds release (clean) cap */
	CEPH_CAP_OP_RENEW,         /* client->mds renewal request */
};

extern const char *ceph_cap_op_name(int op);

/*
 * caps message, used for capability callbacks, acks, requests, etc.
 */
struct ceph_mds_caps {
	__le32 op;                  /* CEPH_CAP_OP_* */
	__le64 ino, realm;
	__le64 cap_id;
	__le32 seq, issue_seq;
	__le32 caps, wanted, dirty; /* latest issued/wanted/dirty */
	__le32 migrate_seq;
	__le64 snap_follows;
	__le32 snap_trace_len;
	__le64 client_tid;          /* for FLUSH(SNAP) -> FLUSH(SNAP)_ACK */

	/* authlock */
	__le32 uid, gid, mode;

	/* linklock */
	__le32 nlink;

	/* xattrlock */
	__le32 xattr_len;
	__le64 xattr_version;

	/* filelock */
	__le64 size, max_size, truncate_size;
	__le32 truncate_seq;
	struct ceph_timespec mtime, atime, ctime;
	struct ceph_file_layout layout;
	__le32 time_warp_seq;
} __attribute__ ((packed));

/* cap release msg head */
struct ceph_mds_cap_release {
	__le32 num;                /* number of cap_items that follow */
} __attribute__ ((packed));

struct ceph_mds_cap_item {
	__le64 ino;
	__le64 cap_id;
	__le32 migrate_seq, seq;
} __attribute__ ((packed));

#define CEPH_MDS_LEASE_REVOKE           1  /*    mds  -> client */
#define CEPH_MDS_LEASE_RELEASE          2  /* client  -> mds    */
#define CEPH_MDS_LEASE_RENEW            3  /* client <-> mds    */
#define CEPH_MDS_LEASE_REVOKE_ACK       4  /* client  -> mds    */

extern const char *ceph_lease_op_name(int o);

/* lease msg header */
struct ceph_mds_lease {
	__u8 action;            /* CEPH_MDS_LEASE_* */
	__le16 mask;            /* which lease */
	__le64 ino;
	__le64 first, last;     /* snap range */
	__le32 seq;
	__le32 duration_ms;     /* duration of renewal */
} __attribute__ ((packed));
/* followed by a __le32+string for dname */

/* client reconnect */
struct ceph_mds_cap_reconnect {
	__le64 cap_id;
	__le32 wanted;
	__le32 issued;
	__le64 size;
	struct ceph_timespec mtime, atime;
	__le64 snaprealm;
	__le64 pathbase;        /* base ino for our path to this ino */
} __attribute__ ((packed));
/* followed by encoded string */

struct ceph_mds_snaprealm_reconnect {
	__le64 ino;     /* snap realm base */
	__le64 seq;     /* snap seq for this snap realm */
	__le64 parent;  /* parent realm */
} __attribute__ ((packed));

/*
 * snaps
 */
enum {
	CEPH_SNAP_OP_UPDATE,  /* CREATE or DESTROY */
	CEPH_SNAP_OP_CREATE,
	CEPH_SNAP_OP_DESTROY,
	CEPH_SNAP_OP_SPLIT,
};

extern const char *ceph_snap_op_name(int o);

/* snap msg header */
struct ceph_mds_snap_head {
	__le32 op;                /* CEPH_SNAP_OP_* */
	__le64 split;             /* ino to split off, if any */
	__le32 num_split_inos;    /* # inos belonging to new child realm */
	__le32 num_split_realms;  /* # child realms udner new child realm */
	__le32 trace_len;         /* size of snap trace blob */
} __attribute__ ((packed));
/* followed by split ino list, then split realms, then the trace blob */

/*
 * encode info about a snaprealm, as viewed by a client
 */
struct ceph_mds_snap_realm {
	__le64 ino;           /* ino */
	__le64 created;       /* snap: when created */
	__le64 parent;        /* ino: parent realm */
	__le64 parent_since;  /* snap: same parent since */
	__le64 seq;           /* snap: version */
	__le32 num_snaps;
	__le32 num_prior_parent_snaps;
} __attribute__ ((packed));
/* followed by my snap list, then prior parent snap list */

#endif<|MERGE_RESOLUTION|>--- conflicted
+++ resolved
@@ -135,20 +135,18 @@
 #define CEPH_MSG_OSD_OP           42
 #define CEPH_MSG_OSD_OPREPLY      43
 
-<<<<<<< HEAD
 /* auth */
-
 #define CEPH_AUTH_NONE	0
 #define CEPH_AUTH_CEPH	1
 
 struct ceph_auth_type {
 	__le32 type;
-=======
+} __attribute__ ((packed));
+
 struct ceph_mon_request_header {
 	__le64 have_version;
 	__le16 session_mon;
 	__le64 session_mon_tid;
->>>>>>> 0b26194f
 } __attribute__ ((packed));
 
 struct ceph_mon_statfs {
@@ -210,13 +208,10 @@
 	__u8 onetime;
 } __attribute__ ((packed));
 
-<<<<<<< HEAD
-=======
 struct ceph_mon_subscribe_ack {
 	__le32 duration;         /* seconds */
 	struct ceph_fsid fsid;
 } __attribute__ ((packed));
->>>>>>> 0b26194f
 
 /*
  * mds states
